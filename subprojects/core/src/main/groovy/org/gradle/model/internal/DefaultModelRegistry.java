/*
 * Copyright 2013 the original author or authors.
 *
 * Licensed under the Apache License, Version 2.0 (the "License");
 * you may not use this file except in compliance with the License.
 * You may obtain a copy of the License at
 *
 *      http://www.apache.org/licenses/LICENSE-2.0
 *
 * Unless required by applicable law or agreed to in writing, software
 * distributed under the License is distributed on an "AS IS" BASIS,
 * WITHOUT WARRANTIES OR CONDITIONS OF ANY KIND, either express or implied.
 * See the License for the specific language governing permissions and
 * limitations under the License.
 */

package org.gradle.model.internal;


import com.google.common.collect.ArrayListMultimap;
import com.google.common.collect.ImmutableList;
import com.google.common.collect.ImmutableSet;
import com.google.common.collect.Multimap;
import org.gradle.api.Transformer;
import org.gradle.api.internal.Transformers;
import org.gradle.model.ModelPath;

import java.util.*;

import static org.gradle.util.CollectionUtils.collect;

public class DefaultModelRegistry implements ModelRegistry {

    private final Map<ModelPath, Object> store = new HashMap<ModelPath, Object>();

    private final Map<ModelPath, ModelCreation> creations = new HashMap<ModelPath, ModelCreation>();
    private final Multimap<ModelPath, ModelMutation<?>> mutators = ArrayListMultimap.create();
<<<<<<< HEAD
    private final Multimap<ModelPath, ModelMutation<?>> finalizers = ArrayListMultimap.create();
=======
    private final Multimap<ModelPath, ImmutableList<ModelPath>> usedMutators = ArrayListMultimap.create();
>>>>>>> c6183568

    private final List<ModelCreationListener> modelCreationListeners = new LinkedList<ModelCreationListener>();

    public <T> void create(String path, List<String> inputPaths, ModelCreator<T> creator) {
        ModelPath creationModelPath = ModelPath.path(path);
        if (creations.containsKey(creationModelPath)) {
            throw new IllegalStateException("creator already registered for '" + creationModelPath + "'");
        }
        if (store.containsKey(creationModelPath)) {
            throw new IllegalStateException("model already created for '" + creationModelPath + "'");
        }

        notifyCreationListeners(creationModelPath, creator);
        creations.put(creationModelPath, new ModelCreation(creator, toModelPaths(inputPaths)));
    }

    private static ImmutableList<ModelPath> toModelPaths(List<String> inputPaths) {
        return ImmutableList.copyOf(collect(inputPaths, new ToModelPath()));
    }

    public <T> void mutate(String path, List<String> inputPaths, ModelMutator<T> mutator) {
        mutate(path, new ModelMutation<T>(mutator, toModelPaths(inputPaths)));
    }

    public <T> void mutate(String path, ModelMutation<T> mutation) {
        ModelPath mutationModelPath = assertNotFinalized(path);
        mutators.put(mutationModelPath, mutation);
    }

    public <T> void finalize(String path, List<String> inputPaths, ModelMutator<T> mutator) {
        finalize(path, new ModelMutation<T>(mutator, toModelPaths(inputPaths)));
    }

    public <T> void finalize(String path, ModelMutation<T> mutation) {
        ModelPath mutationModelPath = assertNotFinalized(path);
        finalizers.put(mutationModelPath, mutation);
    }

    private ModelPath assertNotFinalized(String path) {
        ModelPath mutationModelPath = ModelPath.path(path);
        if (store.containsKey(mutationModelPath)) {
            throw new IllegalStateException("model '" + mutationModelPath + "' is finalized");
        }
        return mutationModelPath;
    }

    public <T> T get(String path, Class<T> type) {
        ModelPath modelPath = ModelPath.path(path);
        Object model = getClosedModel(modelPath);

        if (type.isInstance(model)) {
            return type.cast(model);
        } else {
            throw new RuntimeException("Can't convert model at path '" + path + "' with type '" + model.getClass() + "' to target type '" + type + "'");
        }
    }

    public void registerListener(ModelCreationListener listener) {
        boolean remove;

        for (Map.Entry<ModelPath, ModelCreation> entry : creations.entrySet()) {
            remove = listener.onCreate(entry.getKey(), entry.getValue().getCreator().getType());
            if (remove) {
                return;
            }
        }

        modelCreationListeners.add(listener);
    }

    public void remove(String path) {
        ModelPath modelPath = ModelPath.path(path);
        if (creations.remove(modelPath) == null) {
            if (store.remove(modelPath) == null) {
                throw new RuntimeException("Tried to remove model " + path + " but it is not registered");
            } else {
                if (isDependedOn(modelPath)) {
                    throw new RuntimeException("Tried to remove model " + path + " but it is depended on by other model elements");
                }
            }
        }
    }

    private boolean isDependedOn(ModelPath candidate) {
        Transformer<Iterable<ModelPath>, ModelMutation<?>> extractInputPaths = new Transformer<Iterable<ModelPath>, ModelMutation<?>>() {
            public Iterable<ModelPath> transform(ModelMutation<?> original) {
                return original.getInputPaths();
            }
        };

        Transformer<ImmutableList<ModelPath>, ImmutableList<ModelPath>> passThrough = Transformers.noOpTransformer();

        return hasModelPath(candidate, mutators.values(), extractInputPaths)
                || hasModelPath(candidate, usedMutators.values(), passThrough);
    }

    private <T> boolean hasModelPath(ModelPath candidate, Iterable<T> things, Transformer<? extends Iterable<ModelPath>, T> transformer) {
        for (T thing : things) {
            for (ModelPath path : transformer.transform(thing)) {
                if (path.equals(candidate)) {
                    return true;
                }
            }
        }

        return false;
    }

    private Set<ModelPath> getPromisedPaths() {
        return ImmutableSet.<ModelPath>builder().addAll(creations.keySet()).build();
    }

    private Object getClosedModel(ModelPath path) {
        if (store.containsKey(path)) {
            return store.get(path);
        }

        Object model = createModel(path);
        Collection<ModelMutation<?>> modelMutations = mutators.removeAll(path);
        for (ModelMutation modelMutation : modelMutations) {
            fireMutation(model, modelMutation);
            @SuppressWarnings("unchecked") ImmutableList<ModelPath> inputPaths = modelMutation.getInputPaths();
            usedMutators.put(path, inputPaths);
        }

        modelMutations = finalizers.removeAll(path);
        for (ModelMutation modelMutation : modelMutations) {
            fireMutation(model, modelMutation);
        }

        // close all the child objects
        Set<ModelPath> promisedPaths = getPromisedPaths();
        for (ModelPath modelPath : promisedPaths) {
            if (path.isDirectChild(modelPath)) {
                getClosedModel(modelPath);
            }
        }

        store.put(path, model);

        return model;
    }

    private Object createModel(final ModelPath path) {
        ModelCreation creation = creations.remove(path);
        if (creation == null) {
            throw new IllegalStateException("No creator for '" + path + "'");
        }

        Inputs inputs = toInputs(creation.getInputPaths());
        Object created = creation.getCreator().create(inputs);
        store.put(path, created);
        return created;
    }

    private <T> void fireMutation(Object model, ModelMutation<T> modelMutation) {
        ModelMutator<T> mutator = modelMutation.getMutator();
        Inputs inputs = toInputs(modelMutation.getInputPaths());
        T cast = mutator.getType().cast(model);
        mutator.mutate(cast, inputs);
    }

    private Inputs toInputs(Iterable<ModelPath> inputPaths) {
        ImmutableList.Builder<?> builder = ImmutableList.builder();
        for (ModelPath inputPath : inputPaths) {
            builder.add(getClosedModel(inputPath));
        }
        return new DefaultInputs(builder.build());
    }

    private <T> void notifyCreationListeners(ModelPath path, ModelCreator<T> creator) {
        ListIterator<ModelCreationListener> modelCreationListenerListIterator = modelCreationListeners.listIterator();
        while (modelCreationListenerListIterator.hasNext()) {
            ModelCreationListener next = modelCreationListenerListIterator.next();
            boolean remove = next.onCreate(path, creator.getType());
            if (remove) {
                modelCreationListenerListIterator.remove();
            }
        }
    }

    private static class ModelCreation {

        private final ModelCreator<?> creator;
        private final ImmutableList<ModelPath> inputPaths;

        public ModelCreation(ModelCreator<?> creator, ImmutableList<ModelPath> inputPaths) {
            this.creator = creator;
            this.inputPaths = inputPaths;
        }

        public ModelCreator<?> getCreator() {
            return creator;
        }

        public ImmutableList<ModelPath> getInputPaths() {
            return inputPaths;
        }

    }

    private static class ToModelPath implements Transformer<ModelPath, String> {
        public ModelPath transform(String string) {
            return ModelPath.path(string);
        }
    }


}<|MERGE_RESOLUTION|>--- conflicted
+++ resolved
@@ -35,11 +35,8 @@
 
     private final Map<ModelPath, ModelCreation> creations = new HashMap<ModelPath, ModelCreation>();
     private final Multimap<ModelPath, ModelMutation<?>> mutators = ArrayListMultimap.create();
-<<<<<<< HEAD
+    private final Multimap<ModelPath, ImmutableList<ModelPath>> usedMutators = ArrayListMultimap.create();
     private final Multimap<ModelPath, ModelMutation<?>> finalizers = ArrayListMultimap.create();
-=======
-    private final Multimap<ModelPath, ImmutableList<ModelPath>> usedMutators = ArrayListMultimap.create();
->>>>>>> c6183568
 
     private final List<ModelCreationListener> modelCreationListeners = new LinkedList<ModelCreationListener>();
 
