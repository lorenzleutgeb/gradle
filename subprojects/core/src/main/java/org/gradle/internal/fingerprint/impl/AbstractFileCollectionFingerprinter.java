--- conflicted
+++ resolved
@@ -51,16 +51,7 @@
 
     public CurrentFileCollectionFingerprint fingerprint(FileCollection input, FingerprintingStrategy strategy) {
         FileCollectionInternal fileCollection = (FileCollectionInternal) input;
-<<<<<<< HEAD
         List<FileSystemSnapshot> roots = fileSystemSnapshotter.snapshot(fileCollection);
-=======
-        FileCollectionVisitorImpl visitor = new FileCollectionVisitorImpl();
-        fileCollection.visitRootElements(visitor);
-        List<FileSystemSnapshot> roots = visitor.getRoots();
-        if (roots.isEmpty()) {
-            return EmptyCurrentFileCollectionFingerprint.of(strategy.getIdentifier());
-        }
->>>>>>> 17fde083
         return DefaultCurrentFileCollectionFingerprint.from(roots, strategy);
     }
 
