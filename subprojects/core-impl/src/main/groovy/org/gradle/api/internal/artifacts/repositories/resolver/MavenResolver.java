--- conflicted
+++ resolved
@@ -274,16 +274,13 @@
         return Collections.emptySet();
     }
 
-<<<<<<< HEAD
-=======
     private ModuleVersionArtifactMetaData createArtifactMetaData(ModuleVersionMetaData module, String type, String classifier) {
         Map extraAttributes = classifier == null ? Collections.emptyMap() : Collections.singletonMap("m:classifier", classifier);
         Artifact artifact = new DefaultArtifact(module.getDescriptor().getModuleRevisionId(), null,
                 module.getId().getName(), type, "jar", extraAttributes);
-        return module.artifact(artifact);
-    }
-
->>>>>>> ca5029f0
+        return new DefaultModuleVersionArtifactMetaData(module, artifact);
+    }
+
     protected static class TimestampedModuleSource implements ModuleSource {
         public String getTimestampedVersion() {
             return timestampedVersion;
