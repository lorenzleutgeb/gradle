plugins {
    `java-library`
}

repositories {
    ivy {
        url = uri("$projectDir/repo")
    }
}

// tag::ivy-component-metadata-rule[]
abstract class IvyVariantDerivationRule : ComponentMetadataRule {
    @Inject abstract fun getObjects(): ObjectFactory

    override fun execute(context: ComponentMetadataContext) {
        // This filters out any non Ivy module
        if(context.getDescriptor(IvyModuleDescriptor::class) == null) {
            return
        }

        context.details.addVariant("runtimeElements", "default") {
            attributes {
<<<<<<< HEAD
                attribute(LibraryElements.LIBRARY_ELEMENTS_ATTRIBUTE, getObjects().named(LibraryElements::class.java, LibraryElements.JAR))
                attribute(Category.CATEGORY_ATTRIBUTE, getObjects().named(Category::class.java, Category.LIBRARY))
                attribute(Usage.USAGE_ATTRIBUTE, getObjects().named(Usage::class.java, Usage.JAVA_RUNTIME))
=======
                attribute(LibraryElements.LIBRARY_ELEMENTS_ATTRIBUTE, getObjects().named<LibraryElements>(LibraryElements.JAR))
                attribute(Category.CATEGORY_ATTRIBUTE, getObjects().named<Category>(Category.LIBRARY))
                attribute(Usage.USAGE_ATTRIBUTE, getObjects().named<Usage>(Usage.JAVA_RUNTIME))
>>>>>>> 73214879
            }
        }
        context.details.addVariant("apiElements", "compile") {
            attributes {
<<<<<<< HEAD
                attribute(LibraryElements.LIBRARY_ELEMENTS_ATTRIBUTE, getObjects().named(LibraryElements::class.java, LibraryElements.JAR))
                attribute(Category.CATEGORY_ATTRIBUTE, getObjects().named(Category::class.java, Category.LIBRARY))
                attribute(Usage.USAGE_ATTRIBUTE, getObjects().named(Usage::class.java, Usage.JAVA_API))
=======
                attribute(LibraryElements.LIBRARY_ELEMENTS_ATTRIBUTE, getObjects().named<LibraryElements>(LibraryElements.JAR))
                attribute(Category.CATEGORY_ATTRIBUTE, getObjects().named<Category>(Category.LIBRARY))
                attribute(Usage.USAGE_ATTRIBUTE, getObjects().named<Usage>(Usage.JAVA_API))
>>>>>>> 73214879
            }
        }
    }
}

dependencies {
    components { all<IvyVariantDerivationRule>() }
}
// end::ivy-component-metadata-rule[]

dependencies {
    implementation("org.sample:api:2.0")
}

tasks.register("compileClasspathArtifacts") {
    doLast {
        configurations["compileClasspath"].forEach { println(it.name) }
    }
}
tasks.register("runtimeClasspathArtifacts") {
    doLast {
        configurations["runtimeClasspath"].forEach { println(it.name) }
    }
}<|MERGE_RESOLUTION|>--- conflicted
+++ resolved
@@ -20,28 +20,16 @@
 
         context.details.addVariant("runtimeElements", "default") {
             attributes {
-<<<<<<< HEAD
-                attribute(LibraryElements.LIBRARY_ELEMENTS_ATTRIBUTE, getObjects().named(LibraryElements::class.java, LibraryElements.JAR))
-                attribute(Category.CATEGORY_ATTRIBUTE, getObjects().named(Category::class.java, Category.LIBRARY))
-                attribute(Usage.USAGE_ATTRIBUTE, getObjects().named(Usage::class.java, Usage.JAVA_RUNTIME))
-=======
                 attribute(LibraryElements.LIBRARY_ELEMENTS_ATTRIBUTE, getObjects().named<LibraryElements>(LibraryElements.JAR))
                 attribute(Category.CATEGORY_ATTRIBUTE, getObjects().named<Category>(Category.LIBRARY))
                 attribute(Usage.USAGE_ATTRIBUTE, getObjects().named<Usage>(Usage.JAVA_RUNTIME))
->>>>>>> 73214879
             }
         }
         context.details.addVariant("apiElements", "compile") {
             attributes {
-<<<<<<< HEAD
-                attribute(LibraryElements.LIBRARY_ELEMENTS_ATTRIBUTE, getObjects().named(LibraryElements::class.java, LibraryElements.JAR))
-                attribute(Category.CATEGORY_ATTRIBUTE, getObjects().named(Category::class.java, Category.LIBRARY))
-                attribute(Usage.USAGE_ATTRIBUTE, getObjects().named(Usage::class.java, Usage.JAVA_API))
-=======
                 attribute(LibraryElements.LIBRARY_ELEMENTS_ATTRIBUTE, getObjects().named<LibraryElements>(LibraryElements.JAR))
                 attribute(Category.CATEGORY_ATTRIBUTE, getObjects().named<Category>(Category.LIBRARY))
                 attribute(Usage.USAGE_ATTRIBUTE, getObjects().named<Usage>(Usage.JAVA_API))
->>>>>>> 73214879
             }
         }
     }
