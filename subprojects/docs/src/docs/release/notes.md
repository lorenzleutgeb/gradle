The Gradle team is excited to announce Gradle @version@.

This release features [1](), [2](), ... [n](), and more.

We would like to thank the following community members for their contributions to this release of Gradle:
[Josh Kasten](https://github.com/jkasten2),
[Marcono1234](https://github.com/Marcono1234),
[mataha](https://github.com/mataha),
[Lieven Vaneeckhaute](https://github.com/denshade),
[kiwi-oss](https://github.com/kiwi-oss),
[Stefan Neuhaus](https://github.com/stefanneuhaus),
[George Thomas](https://github.com/smoothreggae),
[Anja Papatola](https://github.com/apalopta),
[Björn Kautler](https://github.com/Vampire),
[David Burström](https://github.com/davidburstrom),
[Vladimir Sitnikov](https://github.com/vlsi),
[Roland Weisleder](https://github.com/rweisleder),
[Konstantin Gribov](https://github.com/grossws),
[aSemy](https://github.com/aSemy),
[Rene Groeschke](https://github.com/breskeby),
[Jonathan Leitschuh](https://github.com/JLLeitschuh),
[Jamie Tanna](https://github.com/jamietanna),
[Xin Wang](https://github.com/scaventz),
[Atsuto Yamashita](https://github.com/att55),
[Taeik Lim](https://github.com/acktsap),
[David Op de Beeck](https://github.com/DavidOpDeBeeck),
[Peter Gafert](https://github.com/codecholeric),
[Alex Landau](https://github.com/AlexLandau),
[Jerry Wiltse](https://github.com/solvingj)

<!-- 
Include only their name, impactful features should be called out separately below.
 [Some person](https://github.com/some-person)
-->

## Upgrade instructions

Switch your build to use Gradle @version@ by updating your wrapper:

`./gradlew wrapper --gradle-version=@version@`

See the [Gradle 7.x upgrade guide](userguide/upgrading_version_7.html#changes_@baseVersion@) to learn about deprecations, breaking changes and other considerations when upgrading to Gradle @version@.

For Java, Groovy, Kotlin and Android compatibility, see the [full compatibility notes](userguide/compatibility.html).


<!-- Do not add breaking changes or deprecations here! Add them to the upgrade guide instead. -->

### JVM toolchains improvements

[Java toolchains](userguide/toolchains.html) provide an easy way to declare which Java version your project should be built with.
By default, Gradle will [detect installed JDKs](userguide/toolchains.html#sec:auto_detection) or automatically download new toolchain versions.

#### Checkstyle tasks execute in parallel by default

The [Checkstyle plugin](userguide/checkstyle_plugin.html) now uses the Gradle worker API and JVM toolchains. Checkstyle analysis now runs as an external worker process. Checkstyle tasks may now run in parallel within one project.

In Java projects, Checkstyle will use the same version of Java required by the project. In other types of projects, Checkstyle will use the same version of Java that is used by the Gradle daemon.

### Improved test sources separation in the `eclipse` plugin

The `eclipse` plugin has improved support for [test sources](https://www.eclipse.org/eclipse/news/4.8/jdt.php#jdt-test-sources).
The Eclipse classpath file generated by the plugin has the following changes:

 - Project dependencies defined in test configurations get the `test=true` classpath attribute
 - All source sets and dependencies defined by the JVM Test Suite plugin are also marked as test code by default
 - The `eclipse` plugin DSL exposes properties to configure test sources

```
eclipse {
    classpath {
        testSourceSets = [sourcesSets.test, sourceSets.myTestSourceSet]
        testConfigurations = [configuration.myTestConfiguration]
    }
}
```

Note, that these changes improve the [Buildship](https://eclipse.org/buildship) plugin's project synchronization as well.

See [the documentation](userguide/eclipse_plugin.html#sec:test-sources) for more details.

### Improved Diagnostic Reports for dependency resolution

#### Outgoing Variants

The `outgoingVariants` report has been improved to present information more clearly and consistently:

- New messages when using `--all` and `--variant` options to better describe results (or the lack thereof)
- Classifier printed next to Artifacts if available
- Capabilities, Attributes, Artifacts lists all fully sorted
- Rich Console output coloring improved to highlight important information

See the [OutgoingVariantsReport](dsl/org.gradle.api.tasks.diagnostics.OutgoingVariantsReport.html) DSL reference for more details.

#### Resolvable Configurations

There is a new `resolvableConfigurations` report available which will display information about all configurations in a project which can be resolved.  This report compliments `outgoingVariants` and will include the following information:

- Description, Attributes and (directly) extended Configurations
- A `--recursive` option flag can be set to display all configurations which are extended transitively
- Attributes affected by Compatibility or Disambiguation rules during resolution listed
- A `--configuration` option can limit this report to a single configuration
- A `--all` option flag can be set to include legacy configurations which are both resolvable and consumable, these will be hidden by default
-
See the [ResolvableConfigurations](dsl/org.gradle.api.tasks.diagnostics.ResolvableConfigurations.html) DSL reference for more details.

#### Dependency Insights

[**TO BE ADDED**]

### Description Available on Secondary Variants

When defining secondary variants, there is a new [ConfigurationVariant](javadoc/org/gradle/api/artifacts/ConfigurationVariant.html#getDescription--) method available to supply a note or description for the variant.
These descriptions will be printed by the `outgoingVariants` report and defaults have been added for existing secondary variants produced by the Java plugin.
### Continuous build is responsive on Windows and macOS

Continuous Build allows you to automatically re-execute the build with the same requested tasks when inputs change.
This allows for continuous feedback during development.

Since Java 9, continuous build did not work very well on Windows and macOS.
It could take up to 10 seconds to pick up a change and trigger a build.

Now, continuous build uses the same infrastructure as Gradle's [file system watching](userguide/gradle_daemon.html#sec:daemon_watch_fs) to detect changes.
This means that Gradle picks up changes nearly instantly on all platforms and file systems where file system watching is supported.

For more information see the section on [continuous build](userguide/command_line_interface.html#sec:continuous_build) in the user manual.

### Query a single property with the `properties` task

The built-in `properties` task prints all project properties to the console. Now, the task takes an optional `--property` argument which configures it to display the selected property only.
```
$ gradle properties --property buildFile

> Task :properties

------------------------------------------------------------
Root project 'example-project'
------------------------------------------------------------

buildFile: /path/to/project/build.gradle

BUILD SUCCESSFUL in 550ms
1 actionable task: 1 executed 
```

<<<<<<< HEAD
### Groovydoc exposes more options
The [`Groovydoc`](dsl/org.gradle.api.tasks.javadoc.Groovydoc.html) task now exposes more options:

- `access`: for controlling the access levels included in the documentation, defaults to `PROTECTED`
- `includeAuthor`: for controlling whether the author is displayed in the documentation, defaults to `false`
- `processScripts`: for controlling whether scripts are included in the documentation, defaults to `true`
- `includeMainForScripts`: for controlling whether a script's `main` method is included in the documentation, defaults to `true`

These defaults are the same as what was previously used, so there should be no changes to the default behavior.

<!-- ^^^^^^^^^^^^^^^^^^^^^^^^^^^^^^^^^^^^^^^^^^^^^^^^^^^^^
ADD RELEASE FEATURES ABOVE
==========================================================
=======
### Support for Java 18
>>>>>>> 52fa966d

Gradle now supports running on and building with [Java 18](https://openjdk.java.net/projects/jdk/18/).

### Support for Groovy 4

Gradle now supports building software using Groovy 4.0.

## Promoted features
Promoted features are features that were incubating in previous versions of Gradle but are now supported and subject to backwards compatibility.
See the User Manual section on the “[Feature Lifecycle](userguide/feature_lifecycle.html)” for more information.

The following are the features that have been promoted in this Gradle release.

- The [TargetJvmEnvironment](javadoc/org/gradle/api/attributes/java/TargetJvmEnvironment.html) interface is now stable.

## Fixed issues

## Known issues

Known issues are problems that were discovered post release that are directly related to changes made in this release.

## External contributions

We love getting contributions from the Gradle community. For information on contributing, please see [gradle.org/contribute](https://gradle.org/contribute).

## Reporting problems

If you find a problem with this release, please file a bug on [GitHub Issues](https://github.com/gradle/gradle/issues) adhering to our issue guidelines.
If you're not sure you're encountering a bug, please use the [forum](https://discuss.gradle.org/c/help-discuss).

We hope you will build happiness with Gradle, and we look forward to your feedback via [Twitter](https://twitter.com/gradle) or on [GitHub](https://github.com/gradle).<|MERGE_RESOLUTION|>--- conflicted
+++ resolved
@@ -143,7 +143,14 @@
 1 actionable task: 1 executed 
 ```
 
-<<<<<<< HEAD
+### Support for Java 18
+
+Gradle now supports running on and building with [Java 18](https://openjdk.java.net/projects/jdk/18/).
+
+### Support for Groovy 4
+
+Gradle now supports building software using Groovy 4.0.
+
 ### Groovydoc exposes more options
 The [`Groovydoc`](dsl/org.gradle.api.tasks.javadoc.Groovydoc.html) task now exposes more options:
 
@@ -153,19 +160,6 @@
 - `includeMainForScripts`: for controlling whether a script's `main` method is included in the documentation, defaults to `true`
 
 These defaults are the same as what was previously used, so there should be no changes to the default behavior.
-
-<!-- ^^^^^^^^^^^^^^^^^^^^^^^^^^^^^^^^^^^^^^^^^^^^^^^^^^^^^
-ADD RELEASE FEATURES ABOVE
-==========================================================
-=======
-### Support for Java 18
->>>>>>> 52fa966d
-
-Gradle now supports running on and building with [Java 18](https://openjdk.java.net/projects/jdk/18/).
-
-### Support for Groovy 4
-
-Gradle now supports building software using Groovy 4.0.
 
 ## Promoted features
 Promoted features are features that were incubating in previous versions of Gradle but are now supported and subject to backwards compatibility.
