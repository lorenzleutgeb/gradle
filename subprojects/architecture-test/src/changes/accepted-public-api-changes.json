{
    "acceptedApiChanges": [
        {
<<<<<<< HEAD
            "type": "org.gradle.api.artifacts.ExternalDependency",
            "member": "Method org.gradle.api.artifacts.ExternalDependency.setForce(boolean)",
            "acceptation": "Removed for Gradle 8.0",
            "changes": [
                "Method has been removed"
            ]
        },
        {
            "type": "org.gradle.api.tasks.AbstractExecTask",
            "member": "Method org.gradle.api.tasks.AbstractExecTask.getExecResult()",
            "acceptation": "Removed for Gradle 8.0",
            "changes": [
                "Method has been removed"
            ]
        },
        {
            "type": "org.gradle.kotlin.dsl.ClientModuleScope",
            "member": "Class org.gradle.kotlin.dsl.ClientModuleScope",
            "acceptation": "Removed for Gradle 8.0",
            "changes": [
                "org.gradle.kotlin.dsl.support.delegates.ClientModuleDelegate.setForce(boolean)"
            ]
        },
        {
=======
>>>>>>> 0c4854ee
            "type": "org.gradle.api.AntBuilder",
            "member": "Class org.gradle.api.AntBuilder",
            "acceptation": "org.gradle.api.AntBuilder now extends groovy.ant.AntBuilder",
            "changes": [
                "Abstract method has been added in implemented interface"
            ]
        },
        {
            "type": "org.gradle.api.AntBuilder",
            "member": "Superclass [removed]",
            "acceptation": "org.gradle.api.AntBuilder now extends groovy.ant.AntBuilder",
            "changes": [
                "Superclass has been removed"
            ]
        },
        {
            "type": "org.gradle.api.artifacts.ArtifactIdentifier",
            "member": "Method org.gradle.api.artifacts.ArtifactIdentifier.getClassifier()",
            "acceptation": "Method always could return null",
            "changes": [
                "From non-null returning to null returning breaking change"
            ]
        },
        {
            "type": "org.gradle.api.artifacts.ArtifactIdentifier",
            "member": "Method org.gradle.api.artifacts.ArtifactIdentifier.getExtension()",
            "acceptation": "Method always could return null",
            "changes": [
                "From non-null returning to null returning breaking change"
            ]
        },
        {
            "type": "org.gradle.api.artifacts.DependencyArtifact",
            "member": "Method org.gradle.api.artifacts.DependencyArtifact.getClassifier()",
            "acceptation": "Method always could return null",
            "changes": [
                "From non-null returning to null returning breaking change"
            ]
        },
        {
            "type": "org.gradle.api.artifacts.DependencyArtifact",
            "member": "Method org.gradle.api.artifacts.DependencyArtifact.getExtension()",
            "acceptation": "Method always could return null",
            "changes": [
                "From non-null returning to null returning breaking change"
            ]
        },
        {
            "type": "org.gradle.api.artifacts.DependencyArtifact",
            "member": "Method org.gradle.api.artifacts.DependencyArtifact.getUrl()",
            "acceptation": "Method always could return null",
            "changes": [
                "From non-null returning to null returning breaking change"
            ]
        },
        {
            "type": "org.gradle.api.artifacts.ResolvedArtifact",
            "member": "Method org.gradle.api.artifacts.ResolvedArtifact.getExtension()",
            "acceptation": "Method always could return null",
            "changes": [
                "From non-null returning to null returning breaking change"
            ]
        },
        {
            "type": "org.gradle.api.artifacts.VersionCatalog",
            "member": "Method org.gradle.api.artifacts.VersionCatalog.findDependency(java.lang.String)",
            "acceptation": "Removing deprecated method in Gradle 8.0",
            "changes": [
                "Method has been removed"
            ]
        },
        {
            "type": "org.gradle.api.artifacts.VersionCatalog",
            "member": "Method org.gradle.api.artifacts.VersionCatalog.getDependencyAliases()",
            "acceptation": "Removing deprecated method in Gradle 8.0",
            "changes": [
                "Method has been removed"
            ]
        },
        {
            "type": "org.gradle.api.artifacts.dsl.DependencyHandler",
            "member": "Method org.gradle.api.artifacts.dsl.DependencyHandler.registerTransform(org.gradle.api.Action)",
            "acceptation": "Legacy ArtifactTransform API has been removed",
            "changes": [
                "Method has been removed"
            ]
        },
        {
            "type": "org.gradle.api.artifacts.transform.ArtifactTransform",
            "member": "Class org.gradle.api.artifacts.transform.ArtifactTransform",
            "acceptation": "Legacy ArtifactTransform API has been removed",
            "changes": [
                "Class has been removed"
            ]
        },
        {
            "type": "org.gradle.api.artifacts.transform.ArtifactTransform",
            "member": "Constructor org.gradle.api.artifacts.transform.ArtifactTransform()",
            "acceptation": "Legacy ArtifactTransform API has been removed",
            "changes": [
                "Constructor has been removed"
            ]
        },
        {
            "type": "org.gradle.api.artifacts.transform.ArtifactTransform",
            "member": "Method org.gradle.api.artifacts.transform.ArtifactTransform.getOutputDirectory()",
            "acceptation": "Legacy ArtifactTransform API has been removed",
            "changes": [
                "Method has been removed"
            ]
        },
        {
            "type": "org.gradle.api.artifacts.transform.ArtifactTransform",
            "member": "Method org.gradle.api.artifacts.transform.ArtifactTransform.setOutputDirectory(java.io.File)",
            "acceptation": "Legacy ArtifactTransform API has been removed",
            "changes": [
                "Method has been removed"
            ]
        },
        {
            "type": "org.gradle.api.artifacts.transform.ArtifactTransform",
            "member": "Method org.gradle.api.artifacts.transform.ArtifactTransform.transform(java.io.File)",
            "acceptation": "Legacy ArtifactTransform API has been removed",
            "changes": [
                "Method has been removed"
            ]
        },
        {
            "type": "org.gradle.api.artifacts.transform.ArtifactTransformException",
            "member": "Class org.gradle.api.artifacts.transform.ArtifactTransformException",
            "acceptation": "Legacy ArtifactTransform API has been removed",
            "changes": [
                "Class has been removed"
            ]
        },
        {
            "type": "org.gradle.api.artifacts.transform.ArtifactTransformException",
            "member": "Constructor org.gradle.api.artifacts.transform.ArtifactTransformException(java.io.File,org.gradle.api.attributes.AttributeContainer,java.lang.Class,java.lang.Throwable)",
            "acceptation": "Legacy ArtifactTransform API has been removed",
            "changes": [
                "Constructor has been removed"
            ]
        },
        {
            "type": "org.gradle.api.artifacts.transform.ArtifactTransformException",
            "member": "Constructor org.gradle.api.artifacts.transform.ArtifactTransformException(java.io.File,org.gradle.api.attributes.AttributeContainer,java.lang.Throwable)",
            "acceptation": "Legacy ArtifactTransform API has been removed",
            "changes": [
                "Constructor has been removed"
            ]
        },
        {
            "type": "org.gradle.api.artifacts.transform.ArtifactTransformException",
            "member": "Constructor org.gradle.api.artifacts.transform.ArtifactTransformException(org.gradle.api.artifacts.component.ComponentArtifactIdentifier,org.gradle.api.attributes.AttributeContainer,java.lang.Throwable)",
            "acceptation": "Legacy ArtifactTransform API has been removed",
            "changes": [
                "Constructor has been removed"
            ]
        },
        {
            "type": "org.gradle.api.artifacts.transform.VariantTransform",
            "member": "Class org.gradle.api.artifacts.transform.VariantTransform",
            "acceptation": "Legacy ArtifactTransform API has been removed",
            "changes": [
                "Class has been removed"
            ]
        },
        {
            "type": "org.gradle.api.artifacts.transform.VariantTransform",
            "member": "Method org.gradle.api.artifacts.transform.VariantTransform.artifactTransform(java.lang.Class)",
            "acceptation": "Legacy ArtifactTransform API has been removed",
            "changes": [
                "Method has been removed"
            ]
        },
        {
            "type": "org.gradle.api.artifacts.transform.VariantTransform",
            "member": "Method org.gradle.api.artifacts.transform.VariantTransform.artifactTransform(java.lang.Class,org.gradle.api.Action)",
            "acceptation": "Legacy ArtifactTransform API has been removed",
            "changes": [
                "Method has been removed"
            ]
        },
        {
            "type": "org.gradle.api.artifacts.transform.VariantTransform",
            "member": "Method org.gradle.api.artifacts.transform.VariantTransform.getFrom()",
            "acceptation": "Legacy ArtifactTransform API has been removed",
            "changes": [
                "Method has been removed"
            ]
        },
        {
            "type": "org.gradle.api.artifacts.transform.VariantTransform",
            "member": "Method org.gradle.api.artifacts.transform.VariantTransform.getTo()",
            "acceptation": "Legacy ArtifactTransform API has been removed",
            "changes": [
                "Method has been removed"
            ]
        },
        {
            "type": "org.gradle.api.file.SourceDirectorySet",
            "member": "Method org.gradle.api.file.SourceDirectorySet.getOutputDir()",
            "acceptation": "Deprecated method removed",
            "changes": [
                "Method has been removed"
            ]
        },
        {
            "type": "org.gradle.api.file.SourceDirectorySet",
            "member": "Method org.gradle.api.file.SourceDirectorySet.setOutputDir(java.io.File)",
            "acceptation": "Deprecated method removed",
            "changes": [
                "Method has been removed"
            ]
        },
        {
            "type": "org.gradle.api.file.SourceDirectorySet",
            "member": "Method org.gradle.api.file.SourceDirectorySet.setOutputDir(org.gradle.api.provider.Provider)",
            "acceptation": "Deprecated method removed",
            "changes": [
                "Method has been removed"
            ]
        },
        {
            "type": "org.gradle.api.initialization.dsl.VersionCatalogBuilder",
            "member": "Method org.gradle.api.initialization.dsl.VersionCatalogBuilder.alias(java.lang.String)",
            "acceptation": "Removing deprecated method in Gradle 8.0",
            "changes": [
                "Method has been removed"
            ]
        },
        {
            "type": "org.gradle.api.plugins.JavaApplication",
            "member": "Method org.gradle.api.plugins.JavaApplication.getMainClassName()",
            "acceptation": "Removing deprecated method in Gradle 8.0",
            "changes": [
                "Method has been removed"
            ]
        },
        {
            "type": "org.gradle.api.plugins.JavaApplication",
            "member": "Method org.gradle.api.plugins.JavaApplication.setMainClassName(java.lang.String)",
            "acceptation": "Removing deprecated method in Gradle 8.0",
            "changes": [
                "Method has been removed"
            ]
        },
        {
            "type": "org.gradle.api.plugins.antlr.AntlrSourceVirtualDirectory",
            "member": "Class org.gradle.api.plugins.antlr.AntlrSourceVirtualDirectory",
            "acceptation": "Removed deprecated class in Gradle 8.0",
            "changes": [
                "Class has been removed"
            ]
        },
        {
            "type": "org.gradle.api.plugins.antlr.AntlrSourceVirtualDirectory",
            "member": "Field NAME",
            "acceptation": "Removed deprecated field in Gradle 8.0",
            "changes": [
                "Field has been removed"
            ]
        },
        {
            "type": "org.gradle.api.plugins.antlr.AntlrSourceVirtualDirectory",
            "member": "Method org.gradle.api.plugins.antlr.AntlrSourceVirtualDirectory.antlr(groovy.lang.Closure)",
            "acceptation": "Removed deprecated method in Gradle 8.0",
            "changes": [
                "Method has been removed"
            ]
        },
        {
            "type": "org.gradle.api.plugins.antlr.AntlrSourceVirtualDirectory",
            "member": "Method org.gradle.api.plugins.antlr.AntlrSourceVirtualDirectory.antlr(org.gradle.api.Action)",
            "acceptation": "Removed deprecated method in Gradle 8.0",
            "changes": [
                "Method has been removed"
            ]
        },
        {
            "type": "org.gradle.api.plugins.antlr.AntlrSourceVirtualDirectory",
            "member": "Method org.gradle.api.plugins.antlr.AntlrSourceVirtualDirectory.getAntlr()",
            "acceptation": "Removed deprecated method in Gradle 8.0",
            "changes": [
                "Method has been removed"
            ]
        },
        {
            "type": "org.gradle.api.reporting.ConfigurableReport",
            "member": "Method org.gradle.api.reporting.ConfigurableReport.setDestination(org.gradle.api.provider.Provider)",
            "acceptation": "Deprecated method removed",
            "changes": [
                "Method has been removed"
            ]
        },
        {
            "type": "org.gradle.api.reporting.ConfigurableReport",
            "member": "Method org.gradle.api.reporting.ConfigurableReport.setEnabled(org.gradle.api.provider.Provider)",
            "acceptation": "Deprecated method removed",
            "changes": [
                "Method has been removed"
            ]
        },
        {
            "type": "org.gradle.api.reporting.Report",
            "member": "Method org.gradle.api.reporting.Report.getDestination()",
            "acceptation": "Deprecated method removed",
            "changes": [
                "Method has been removed"
            ]
        },
        {
            "type": "org.gradle.api.reporting.Report",
            "member": "Method org.gradle.api.reporting.Report.isEnabled()",
            "acceptation": "Deprecated method removed",
            "changes": [
                "Method has been removed"
            ]
        },
        {
            "type": "org.gradle.api.reporting.Report",
            "member": "Method org.gradle.api.reporting.Report.setEnabled(boolean)",
            "acceptation": "Deprecated method removed",
            "changes": [
                "Method has been removed"
            ]
        },
        {
            "type": "org.gradle.api.tasks.AbstractExecTask",
            "member": "Method org.gradle.api.tasks.AbstractExecTask.getExecResult()",
            "acceptation": "Removed for Gradle 8.0",
            "changes": [
                "Method has been removed"
            ]
        },
        {
            "type": "org.gradle.api.tasks.JavaExec",
            "member": "Method org.gradle.api.tasks.JavaExec.setMain(java.lang.String)",
            "acceptation": "Removed for Gradle 8.0",
            "changes": [
                "Method has been removed"
            ]
        },
        {
            "type": "org.gradle.api.tasks.Upload",
            "member": "Class org.gradle.api.tasks.Upload",
            "acceptation": "Class was previously deprecated and is being removed in Gradle 8.0",
            "changes": [
                "Class is now abstract"
            ]
        },
        {
            "type": "org.gradle.api.tasks.Upload",
            "member": "Method org.gradle.api.tasks.Upload.getConfiguration()",
            "acceptation": "Class to be removed, functionality deleted",
            "changes": [
                "From non-null returning to null returning breaking change"
            ]
        },
        {
            "type": "org.gradle.api.tasks.Upload",
            "member": "Method org.gradle.api.tasks.Upload.getDescriptorDestination()",
            "acceptation": "Class to be removed, functionality deleted",
            "changes": [
                "From non-null returning to null returning breaking change"
            ]
        },
        {
            "type": "org.gradle.api.tasks.Upload",
            "member": "Method org.gradle.api.tasks.Upload.getPublicationServices()",
            "acceptation": "Class to be removed, functionality deleted",
            "changes": [
                "Method has been removed"
            ]
        },
        {
            "type": "org.gradle.api.tasks.Upload",
            "member": "Method org.gradle.api.tasks.Upload.getRepositories()",
            "acceptation": "Class to be removed, functionality deleted",
            "changes": [
                "From non-null returning to null returning breaking change"
            ]
        },
        {
            "type": "org.gradle.api.tasks.Upload",
            "member": "Method org.gradle.api.tasks.Upload.repositories(groovy.lang.Closure)",
            "acceptation": "Class to be removed, functionality deleted",
            "changes": [
                "From non-null returning to null returning breaking change"
            ]
        },
        {
            "type": "org.gradle.api.tasks.Upload",
            "member": "Method org.gradle.api.tasks.Upload.repositories(org.gradle.api.Action)",
            "acceptation": "Class to be removed, functionality deleted",
            "changes": [
                "From non-null returning to null returning breaking change"
            ]
        },
        {
            "type": "org.gradle.api.tasks.diagnostics.DependencyInsightReportTask",
            "member": "Method org.gradle.api.tasks.diagnostics.DependencyInsightReportTask.setLegacyShowSinglePathToDependency(boolean)",
            "acceptation": "Deprecated method removed in Gradle 8.0",
            "changes": [
                "Method has been removed"
            ]
        },
        {
            "type": "org.gradle.api.tasks.incremental.IncrementalTaskInputs",
            "member": "Class org.gradle.api.tasks.incremental.IncrementalTaskInputs",
            "acceptation": "Removed with 8.0",
            "changes": [
                "Class has been removed"
            ]
        },
        {
            "type": "org.gradle.api.tasks.incremental.IncrementalTaskInputs",
            "member": "Method org.gradle.api.tasks.incremental.IncrementalTaskInputs.isIncremental()",
            "acceptation": "Removed IncrementalTaskInputs with 8.0",
            "changes": [
                "Method has been removed"
            ]
        },
        {
            "type": "org.gradle.api.tasks.incremental.IncrementalTaskInputs",
            "member": "Method org.gradle.api.tasks.incremental.IncrementalTaskInputs.outOfDate(org.gradle.api.Action)",
            "acceptation": "Removed IncrementalTaskInputs with 8.0",
            "changes": [
                "Method has been removed"
            ]
        },
        {
            "type": "org.gradle.api.tasks.incremental.IncrementalTaskInputs",
            "member": "Method org.gradle.api.tasks.incremental.IncrementalTaskInputs.removed(org.gradle.api.Action)",
            "acceptation": "Removed IncrementalTaskInputs with 8.0",
            "changes": [
                "Method has been removed"
            ]
        },
        {
            "type": "org.gradle.api.tasks.javadoc.Groovydoc",
            "member": "Method org.gradle.api.tasks.javadoc.Groovydoc.isIncludePrivate()",
            "acceptation": "Deprecated method removed in Gradle 8.0",
            "changes": [
                "Method has been removed"
            ]
        },
        {
            "type": "org.gradle.api.tasks.javadoc.Groovydoc",
            "member": "Method org.gradle.api.tasks.javadoc.Groovydoc.setIncludePrivate(boolean)",
            "acceptation": "Deprecated method removed in Gradle 8.0",
            "changes": [
                "Method has been removed"
            ]
        },
        {
            "type": "org.gradle.api.tasks.testing.AbstractTestTask",
            "member": "Method org.gradle.api.tasks.testing.AbstractTestTask.getBinResultsDir()",
            "acceptation": "Deprecated method removed",
            "changes": [
                "Method has been removed"
            ]
        },
        {
            "type": "org.gradle.api.tasks.testing.AbstractTestTask",
            "member": "Method org.gradle.api.tasks.testing.AbstractTestTask.setBinResultsDir(java.io.File)",
            "acceptation": "Deprecated method removed",
            "changes": [
                "Method has been removed"
            ]
        },
        {
            "type": "org.gradle.api.tasks.testing.TestReport",
            "member": "Method org.gradle.api.tasks.testing.TestReport.getDestinationDir()",
            "acceptation": "Removing deprecated method in Gradle 8.0",
            "changes": [
                "Method has been removed"
            ]
        },
        {
            "type": "org.gradle.api.tasks.testing.TestReport",
            "member": "Method org.gradle.api.tasks.testing.TestReport.getTestResultDirs()",
            "acceptation": "Removing deprecated method in Gradle 8.0",
            "changes": [
                "Method has been removed"
            ]
        },
        {
            "type": "org.gradle.api.tasks.testing.TestReport",
            "member": "Method org.gradle.api.tasks.testing.TestReport.reportOn(java.lang.Object[])",
            "acceptation": "Removing deprecated method in Gradle 8.0",
            "changes": [
                "Method has been removed"
            ]
        },
        {
            "type": "org.gradle.api.tasks.testing.TestReport",
            "member": "Method org.gradle.api.tasks.testing.TestReport.setDestinationDir(java.io.File)",
            "acceptation": "Removing deprecated method in Gradle 8.0",
            "changes": [
                "Method has been removed"
            ]
        },
        {
            "type": "org.gradle.api.tasks.testing.TestReport",
            "member": "Method org.gradle.api.tasks.testing.TestReport.setTestResultDirs(java.lang.Iterable)",
            "acceptation": "Removing deprecated method in Gradle 8.0",
            "changes": [
                "Method has been removed"
            ]
        },
        {
            "type": "org.gradle.kotlin.dsl.ConfigurationDeprecatedExtensionsKt",
            "member": "Method org.gradle.kotlin.dsl.ConfigurationDeprecatedExtensionsKt.getUploadTaskName$annotations(org.gradle.api.NamedDomainObjectProvider)",
            "acceptation": "Class to be removed, functionality deleted",
            "changes": [
                "Method has been removed"
            ]
        },
        {
            "type": "org.gradle.kotlin.dsl.ConfigurationDeprecatedExtensionsKt",
            "member": "Method org.gradle.kotlin.dsl.ConfigurationDeprecatedExtensionsKt.getUploadTaskName(org.gradle.api.NamedDomainObjectProvider)",
            "acceptation": "Class to be removed, functionality deleted",
            "changes": [
                "Method has been removed"
            ]
        },
        {
            "type": "org.gradle.kotlin.dsl.DependencyHandlerScope",
            "member": "Class org.gradle.kotlin.dsl.DependencyHandlerScope",
            "acceptation": "Legacy ArtifactTransform API has been removed",
            "changes": [
                "org.gradle.kotlin.dsl.support.delegates.DependencyHandlerDelegate.registerTransform(org.gradle.api.Action)"
            ]
        },
        {
            "type": "org.gradle.kotlin.dsl.NamedDomainObjectContainerExtensionsKt",
            "member": "Method org.gradle.kotlin.dsl.NamedDomainObjectContainerExtensionsKt.invoke(org.gradle.api.NamedDomainObjectContainer,kotlin.jvm.functions.Function1)",
            "acceptation": "Removed deprecated method in Gradle 8.0",
            "changes": [
                "Method has been removed"
            ]
        },
        {
            "type": "org.gradle.process.JavaExecSpec",
            "member": "Method org.gradle.process.JavaExecSpec.getMain()",
            "acceptation": "Removed for Gradle 8.0",
            "changes": [
                "Method has been removed"
            ]
        },
        {
            "type": "org.gradle.process.JavaExecSpec",
            "member": "Method org.gradle.process.JavaExecSpec.setMain(java.lang.String)",
            "acceptation": "Default implementation added to spec for Gradle 8.0",
            "changes": [
                "METHOD_ABSTRACT_NOW_DEFAULT"
            ]
        },
        {
            "type": "org.gradle.testing.jacoco.plugins.JacocoPluginExtension",
            "member": "Field project",
            "acceptation": "Removing deprecated field in Gradle 8.0",
            "changes": [
                "Field has been removed"
            ]
        },
        {
            "type": "org.gradle.testing.jacoco.plugins.JacocoPluginExtension",
            "member": "Method org.gradle.testing.jacoco.plugins.JacocoPluginExtension.getReportsDir()",
            "acceptation": "Removing deprecated method in Gradle 8.0",
            "changes": [
                "Method has been removed"
            ]
        },
        {
            "type": "org.gradle.testing.jacoco.plugins.JacocoPluginExtension",
            "member": "Method org.gradle.testing.jacoco.plugins.JacocoPluginExtension.setReportsDir(java.io.File)",
            "acceptation": "Removing deprecated method in Gradle 8.0",
            "changes": [
                "Method has been removed"
            ]
        },
        {
            "type": "org.gradle.testing.jacoco.plugins.JacocoPluginExtension",
            "member": "Method org.gradle.testing.jacoco.plugins.JacocoPluginExtension.setReportsDir(org.gradle.api.provider.Provider)",
            "acceptation": "Removing deprecated method in Gradle 8.0",
            "changes": [
                "Method has been removed"
            ]
        },
        {
            "type": "org.gradle.testing.jacoco.tasks.JacocoMerge",
            "member": "Class org.gradle.testing.jacoco.tasks.JacocoMerge",
            "acceptation": "Removing deprecated class in Gradle 8.0",
            "changes": [
                "Class has been removed"
            ]
        },
        {
            "type": "org.gradle.testing.jacoco.tasks.JacocoMerge",
            "member": "Constructor org.gradle.testing.jacoco.tasks.JacocoMerge()",
            "acceptation": "Removing deprecated class in Gradle 8.0",
            "changes": [
                "Constructor has been removed"
            ]
        },
        {
            "type": "org.gradle.testing.jacoco.tasks.JacocoMerge",
            "member": "Method org.gradle.testing.jacoco.tasks.JacocoMerge.executionData(java.lang.Object[])",
            "acceptation": "Removing deprecated class in Gradle 8.0",
            "changes": [
                "Method has been removed"
            ]
        },
        {
            "type": "org.gradle.testing.jacoco.tasks.JacocoMerge",
            "member": "Method org.gradle.testing.jacoco.tasks.JacocoMerge.executionData(org.gradle.api.Task[])",
            "acceptation": "Removing deprecated class in Gradle 8.0",
            "changes": [
                "Method has been removed"
            ]
        },
        {
            "type": "org.gradle.testing.jacoco.tasks.JacocoMerge",
            "member": "Method org.gradle.testing.jacoco.tasks.JacocoMerge.executionData(org.gradle.api.tasks.TaskCollection)",
            "acceptation": "Removing deprecated class in Gradle 8.0",
            "changes": [
                "Method has been removed"
            ]
        },
        {
            "type": "org.gradle.testing.jacoco.tasks.JacocoMerge",
            "member": "Method org.gradle.testing.jacoco.tasks.JacocoMerge.getAntBuilder()",
            "acceptation": "Removing deprecated class in Gradle 8.0",
            "changes": [
                "Method has been removed"
            ]
        },
        {
            "type": "org.gradle.testing.jacoco.tasks.JacocoMerge",
            "member": "Method org.gradle.testing.jacoco.tasks.JacocoMerge.getDestinationFile()",
            "acceptation": "Removing deprecated class in Gradle 8.0",
            "changes": [
                "Method has been removed"
            ]
        },
        {
            "type": "org.gradle.testing.jacoco.tasks.JacocoMerge",
            "member": "Method org.gradle.testing.jacoco.tasks.JacocoMerge.getExecutionData()",
            "acceptation": "Removing deprecated class in Gradle 8.0",
            "changes": [
                "Method has been removed"
            ]
        },
        {
            "type": "org.gradle.testing.jacoco.tasks.JacocoMerge",
            "member": "Method org.gradle.testing.jacoco.tasks.JacocoMerge.merge()",
            "acceptation": "Removing deprecated class in Gradle 8.0",
            "changes": [
                "Method has been removed"
            ]
        },
        {
            "type": "org.gradle.testing.jacoco.tasks.JacocoMerge",
            "member": "Method org.gradle.testing.jacoco.tasks.JacocoMerge.setDestinationFile(java.io.File)",
            "acceptation": "Removing deprecated class in Gradle 8.0",
            "changes": [
                "Method has been removed"
            ]
        },
        {
            "type": "org.gradle.testing.jacoco.tasks.JacocoMerge",
            "member": "Method org.gradle.testing.jacoco.tasks.JacocoMerge.setDestinationFile(org.gradle.api.provider.Provider)",
            "acceptation": "Removing deprecated class in Gradle 8.0",
            "changes": [
                "Method has been removed"
            ]
        },
        {
            "type": "org.gradle.testing.jacoco.tasks.JacocoMerge",
            "member": "Method org.gradle.testing.jacoco.tasks.JacocoMerge.setExecutionData(org.gradle.api.file.FileCollection)",
            "acceptation": "Removing deprecated class in Gradle 8.0",
            "changes": [
                "Method has been removed"
            ]
        },
        {
            "type": "org.gradle.workers.WorkerExecutor",
            "member": "Method org.gradle.workers.WorkerExecutor.submit(java.lang.Class,org.gradle.api.Action)",
            "acceptation": "Removed deprecated method in Gradle 8.0",
            "changes": [
                "Method has been removed"
            ]
        }
    ]
}<|MERGE_RESOLUTION|>--- conflicted
+++ resolved
@@ -1,7 +1,62 @@
 {
     "acceptedApiChanges": [
         {
-<<<<<<< HEAD
+            "type": "org.gradle.api.AntBuilder",
+            "member": "Class org.gradle.api.AntBuilder",
+            "acceptation": "org.gradle.api.AntBuilder now extends groovy.ant.AntBuilder",
+            "changes": [
+                "Abstract method has been added in implemented interface"
+            ]
+        },
+        {
+            "type": "org.gradle.api.AntBuilder",
+            "member": "Superclass [removed]",
+            "acceptation": "org.gradle.api.AntBuilder now extends groovy.ant.AntBuilder",
+            "changes": [
+                "Superclass has been removed"
+            ]
+        },
+        {
+            "type": "org.gradle.api.artifacts.ArtifactIdentifier",
+            "member": "Method org.gradle.api.artifacts.ArtifactIdentifier.getClassifier()",
+            "acceptation": "Method always could return null",
+            "changes": [
+                "From non-null returning to null returning breaking change"
+            ]
+        },
+        {
+            "type": "org.gradle.api.artifacts.ArtifactIdentifier",
+            "member": "Method org.gradle.api.artifacts.ArtifactIdentifier.getExtension()",
+            "acceptation": "Method always could return null",
+            "changes": [
+                "From non-null returning to null returning breaking change"
+            ]
+        },
+        {
+            "type": "org.gradle.api.artifacts.DependencyArtifact",
+            "member": "Method org.gradle.api.artifacts.DependencyArtifact.getClassifier()",
+            "acceptation": "Method always could return null",
+            "changes": [
+                "From non-null returning to null returning breaking change"
+            ]
+        },
+        {
+            "type": "org.gradle.api.artifacts.DependencyArtifact",
+            "member": "Method org.gradle.api.artifacts.DependencyArtifact.getExtension()",
+            "acceptation": "Method always could return null",
+            "changes": [
+                "From non-null returning to null returning breaking change"
+            ]
+        },
+        {
+            "type": "org.gradle.api.artifacts.DependencyArtifact",
+            "member": "Method org.gradle.api.artifacts.DependencyArtifact.getUrl()",
+            "acceptation": "Method always could return null",
+            "changes": [
+                "From non-null returning to null returning breaking change"
+            ]
+        },
+        {
             "type": "org.gradle.api.artifacts.ExternalDependency",
             "member": "Method org.gradle.api.artifacts.ExternalDependency.setForce(boolean)",
             "acceptation": "Removed for Gradle 8.0",
@@ -10,6 +65,278 @@
             ]
         },
         {
+            "type": "org.gradle.api.artifacts.ResolvedArtifact",
+            "member": "Method org.gradle.api.artifacts.ResolvedArtifact.getExtension()",
+            "acceptation": "Method always could return null",
+            "changes": [
+                "From non-null returning to null returning breaking change"
+            ]
+        },
+        {
+            "type": "org.gradle.api.artifacts.VersionCatalog",
+            "member": "Method org.gradle.api.artifacts.VersionCatalog.findDependency(java.lang.String)",
+            "acceptation": "Removing deprecated method in Gradle 8.0",
+            "changes": [
+                "Method has been removed"
+            ]
+        },
+        {
+            "type": "org.gradle.api.artifacts.VersionCatalog",
+            "member": "Method org.gradle.api.artifacts.VersionCatalog.getDependencyAliases()",
+            "acceptation": "Removing deprecated method in Gradle 8.0",
+            "changes": [
+                "Method has been removed"
+            ]
+        },
+        {
+            "type": "org.gradle.api.artifacts.dsl.DependencyHandler",
+            "member": "Method org.gradle.api.artifacts.dsl.DependencyHandler.registerTransform(org.gradle.api.Action)",
+            "acceptation": "Legacy ArtifactTransform API has been removed",
+            "changes": [
+                "Method has been removed"
+            ]
+        },
+        {
+            "type": "org.gradle.api.artifacts.transform.ArtifactTransform",
+            "member": "Class org.gradle.api.artifacts.transform.ArtifactTransform",
+            "acceptation": "Legacy ArtifactTransform API has been removed",
+            "changes": [
+                "Class has been removed"
+            ]
+        },
+        {
+            "type": "org.gradle.api.artifacts.transform.ArtifactTransform",
+            "member": "Constructor org.gradle.api.artifacts.transform.ArtifactTransform()",
+            "acceptation": "Legacy ArtifactTransform API has been removed",
+            "changes": [
+                "Constructor has been removed"
+            ]
+        },
+        {
+            "type": "org.gradle.api.artifacts.transform.ArtifactTransform",
+            "member": "Method org.gradle.api.artifacts.transform.ArtifactTransform.getOutputDirectory()",
+            "acceptation": "Legacy ArtifactTransform API has been removed",
+            "changes": [
+                "Method has been removed"
+            ]
+        },
+        {
+            "type": "org.gradle.api.artifacts.transform.ArtifactTransform",
+            "member": "Method org.gradle.api.artifacts.transform.ArtifactTransform.setOutputDirectory(java.io.File)",
+            "acceptation": "Legacy ArtifactTransform API has been removed",
+            "changes": [
+                "Method has been removed"
+            ]
+        },
+        {
+            "type": "org.gradle.api.artifacts.transform.ArtifactTransform",
+            "member": "Method org.gradle.api.artifacts.transform.ArtifactTransform.transform(java.io.File)",
+            "acceptation": "Legacy ArtifactTransform API has been removed",
+            "changes": [
+                "Method has been removed"
+            ]
+        },
+        {
+            "type": "org.gradle.api.artifacts.transform.ArtifactTransformException",
+            "member": "Class org.gradle.api.artifacts.transform.ArtifactTransformException",
+            "acceptation": "Legacy ArtifactTransform API has been removed",
+            "changes": [
+                "Class has been removed"
+            ]
+        },
+        {
+            "type": "org.gradle.api.artifacts.transform.ArtifactTransformException",
+            "member": "Constructor org.gradle.api.artifacts.transform.ArtifactTransformException(java.io.File,org.gradle.api.attributes.AttributeContainer,java.lang.Class,java.lang.Throwable)",
+            "acceptation": "Legacy ArtifactTransform API has been removed",
+            "changes": [
+                "Constructor has been removed"
+            ]
+        },
+        {
+            "type": "org.gradle.api.artifacts.transform.ArtifactTransformException",
+            "member": "Constructor org.gradle.api.artifacts.transform.ArtifactTransformException(java.io.File,org.gradle.api.attributes.AttributeContainer,java.lang.Throwable)",
+            "acceptation": "Legacy ArtifactTransform API has been removed",
+            "changes": [
+                "Constructor has been removed"
+            ]
+        },
+        {
+            "type": "org.gradle.api.artifacts.transform.ArtifactTransformException",
+            "member": "Constructor org.gradle.api.artifacts.transform.ArtifactTransformException(org.gradle.api.artifacts.component.ComponentArtifactIdentifier,org.gradle.api.attributes.AttributeContainer,java.lang.Throwable)",
+            "acceptation": "Legacy ArtifactTransform API has been removed",
+            "changes": [
+                "Constructor has been removed"
+            ]
+        },
+        {
+            "type": "org.gradle.api.artifacts.transform.VariantTransform",
+            "member": "Class org.gradle.api.artifacts.transform.VariantTransform",
+            "acceptation": "Legacy ArtifactTransform API has been removed",
+            "changes": [
+                "Class has been removed"
+            ]
+        },
+        {
+            "type": "org.gradle.api.artifacts.transform.VariantTransform",
+            "member": "Method org.gradle.api.artifacts.transform.VariantTransform.artifactTransform(java.lang.Class)",
+            "acceptation": "Legacy ArtifactTransform API has been removed",
+            "changes": [
+                "Method has been removed"
+            ]
+        },
+        {
+            "type": "org.gradle.api.artifacts.transform.VariantTransform",
+            "member": "Method org.gradle.api.artifacts.transform.VariantTransform.artifactTransform(java.lang.Class,org.gradle.api.Action)",
+            "acceptation": "Legacy ArtifactTransform API has been removed",
+            "changes": [
+                "Method has been removed"
+            ]
+        },
+        {
+            "type": "org.gradle.api.artifacts.transform.VariantTransform",
+            "member": "Method org.gradle.api.artifacts.transform.VariantTransform.getFrom()",
+            "acceptation": "Legacy ArtifactTransform API has been removed",
+            "changes": [
+                "Method has been removed"
+            ]
+        },
+        {
+            "type": "org.gradle.api.artifacts.transform.VariantTransform",
+            "member": "Method org.gradle.api.artifacts.transform.VariantTransform.getTo()",
+            "acceptation": "Legacy ArtifactTransform API has been removed",
+            "changes": [
+                "Method has been removed"
+            ]
+        },
+        {
+            "type": "org.gradle.api.file.SourceDirectorySet",
+            "member": "Method org.gradle.api.file.SourceDirectorySet.getOutputDir()",
+            "acceptation": "Deprecated method removed",
+            "changes": [
+                "Method has been removed"
+            ]
+        },
+        {
+            "type": "org.gradle.api.file.SourceDirectorySet",
+            "member": "Method org.gradle.api.file.SourceDirectorySet.setOutputDir(java.io.File)",
+            "acceptation": "Deprecated method removed",
+            "changes": [
+                "Method has been removed"
+            ]
+        },
+        {
+            "type": "org.gradle.api.file.SourceDirectorySet",
+            "member": "Method org.gradle.api.file.SourceDirectorySet.setOutputDir(org.gradle.api.provider.Provider)",
+            "acceptation": "Deprecated method removed",
+            "changes": [
+                "Method has been removed"
+            ]
+        },
+        {
+            "type": "org.gradle.api.initialization.dsl.VersionCatalogBuilder",
+            "member": "Method org.gradle.api.initialization.dsl.VersionCatalogBuilder.alias(java.lang.String)",
+            "acceptation": "Removing deprecated method in Gradle 8.0",
+            "changes": [
+                "Method has been removed"
+            ]
+        },
+        {
+            "type": "org.gradle.api.plugins.JavaApplication",
+            "member": "Method org.gradle.api.plugins.JavaApplication.getMainClassName()",
+            "acceptation": "Removing deprecated method in Gradle 8.0",
+            "changes": [
+                "Method has been removed"
+            ]
+        },
+        {
+            "type": "org.gradle.api.plugins.JavaApplication",
+            "member": "Method org.gradle.api.plugins.JavaApplication.setMainClassName(java.lang.String)",
+            "acceptation": "Removing deprecated method in Gradle 8.0",
+            "changes": [
+                "Method has been removed"
+            ]
+        },
+        {
+            "type": "org.gradle.api.plugins.antlr.AntlrSourceVirtualDirectory",
+            "member": "Class org.gradle.api.plugins.antlr.AntlrSourceVirtualDirectory",
+            "acceptation": "Removed deprecated class in Gradle 8.0",
+            "changes": [
+                "Class has been removed"
+            ]
+        },
+        {
+            "type": "org.gradle.api.plugins.antlr.AntlrSourceVirtualDirectory",
+            "member": "Field NAME",
+            "acceptation": "Removed deprecated field in Gradle 8.0",
+            "changes": [
+                "Field has been removed"
+            ]
+        },
+        {
+            "type": "org.gradle.api.plugins.antlr.AntlrSourceVirtualDirectory",
+            "member": "Method org.gradle.api.plugins.antlr.AntlrSourceVirtualDirectory.antlr(groovy.lang.Closure)",
+            "acceptation": "Removed deprecated method in Gradle 8.0",
+            "changes": [
+                "Method has been removed"
+            ]
+        },
+        {
+            "type": "org.gradle.api.plugins.antlr.AntlrSourceVirtualDirectory",
+            "member": "Method org.gradle.api.plugins.antlr.AntlrSourceVirtualDirectory.antlr(org.gradle.api.Action)",
+            "acceptation": "Removed deprecated method in Gradle 8.0",
+            "changes": [
+                "Method has been removed"
+            ]
+        },
+        {
+            "type": "org.gradle.api.plugins.antlr.AntlrSourceVirtualDirectory",
+            "member": "Method org.gradle.api.plugins.antlr.AntlrSourceVirtualDirectory.getAntlr()",
+            "acceptation": "Removed deprecated method in Gradle 8.0",
+            "changes": [
+                "Method has been removed"
+            ]
+        },
+        {
+            "type": "org.gradle.api.reporting.ConfigurableReport",
+            "member": "Method org.gradle.api.reporting.ConfigurableReport.setDestination(org.gradle.api.provider.Provider)",
+            "acceptation": "Deprecated method removed",
+            "changes": [
+                "Method has been removed"
+            ]
+        },
+        {
+            "type": "org.gradle.api.reporting.ConfigurableReport",
+            "member": "Method org.gradle.api.reporting.ConfigurableReport.setEnabled(org.gradle.api.provider.Provider)",
+            "acceptation": "Deprecated method removed",
+            "changes": [
+                "Method has been removed"
+            ]
+        },
+        {
+            "type": "org.gradle.api.reporting.Report",
+            "member": "Method org.gradle.api.reporting.Report.getDestination()",
+            "acceptation": "Deprecated method removed",
+            "changes": [
+                "Method has been removed"
+            ]
+        },
+        {
+            "type": "org.gradle.api.reporting.Report",
+            "member": "Method org.gradle.api.reporting.Report.isEnabled()",
+            "acceptation": "Deprecated method removed",
+            "changes": [
+                "Method has been removed"
+            ]
+        },
+        {
+            "type": "org.gradle.api.reporting.Report",
+            "member": "Method org.gradle.api.reporting.Report.setEnabled(boolean)",
+            "acceptation": "Deprecated method removed",
+            "changes": [
+                "Method has been removed"
+            ]
+        },
+        {
             "type": "org.gradle.api.tasks.AbstractExecTask",
             "member": "Method org.gradle.api.tasks.AbstractExecTask.getExecResult()",
             "acceptation": "Removed for Gradle 8.0",
@@ -18,6 +345,182 @@
             ]
         },
         {
+            "type": "org.gradle.api.tasks.JavaExec",
+            "member": "Method org.gradle.api.tasks.JavaExec.setMain(java.lang.String)",
+            "acceptation": "Removed for Gradle 8.0",
+            "changes": [
+                "Method has been removed"
+            ]
+        },
+        {
+            "type": "org.gradle.api.tasks.Upload",
+            "member": "Class org.gradle.api.tasks.Upload",
+            "acceptation": "Class was previously deprecated and is being removed in Gradle 8.0",
+            "changes": [
+                "Class is now abstract"
+            ]
+        },
+        {
+            "type": "org.gradle.api.tasks.Upload",
+            "member": "Method org.gradle.api.tasks.Upload.getConfiguration()",
+            "acceptation": "Class to be removed, functionality deleted",
+            "changes": [
+                "From non-null returning to null returning breaking change"
+            ]
+        },
+        {
+            "type": "org.gradle.api.tasks.Upload",
+            "member": "Method org.gradle.api.tasks.Upload.getDescriptorDestination()",
+            "acceptation": "Class to be removed, functionality deleted",
+            "changes": [
+                "From non-null returning to null returning breaking change"
+            ]
+        },
+        {
+            "type": "org.gradle.api.tasks.Upload",
+            "member": "Method org.gradle.api.tasks.Upload.getPublicationServices()",
+            "acceptation": "Class to be removed, functionality deleted",
+            "changes": [
+                "Method has been removed"
+            ]
+        },
+        {
+            "type": "org.gradle.api.tasks.Upload",
+            "member": "Method org.gradle.api.tasks.Upload.getRepositories()",
+            "acceptation": "Class to be removed, functionality deleted",
+            "changes": [
+                "From non-null returning to null returning breaking change"
+            ]
+        },
+        {
+            "type": "org.gradle.api.tasks.Upload",
+            "member": "Method org.gradle.api.tasks.Upload.repositories(groovy.lang.Closure)",
+            "acceptation": "Class to be removed, functionality deleted",
+            "changes": [
+                "From non-null returning to null returning breaking change"
+            ]
+        },
+        {
+            "type": "org.gradle.api.tasks.Upload",
+            "member": "Method org.gradle.api.tasks.Upload.repositories(org.gradle.api.Action)",
+            "acceptation": "Class to be removed, functionality deleted",
+            "changes": [
+                "From non-null returning to null returning breaking change"
+            ]
+        },
+        {
+            "type": "org.gradle.api.tasks.diagnostics.DependencyInsightReportTask",
+            "member": "Method org.gradle.api.tasks.diagnostics.DependencyInsightReportTask.setLegacyShowSinglePathToDependency(boolean)",
+            "acceptation": "Deprecated method removed in Gradle 8.0",
+            "changes": [
+                "Method has been removed"
+            ]
+        },
+        {
+            "type": "org.gradle.api.tasks.incremental.IncrementalTaskInputs",
+            "member": "Class org.gradle.api.tasks.incremental.IncrementalTaskInputs",
+            "acceptation": "Removed with 8.0",
+            "changes": [
+                "Class has been removed"
+            ]
+        },
+        {
+            "type": "org.gradle.api.tasks.incremental.IncrementalTaskInputs",
+            "member": "Method org.gradle.api.tasks.incremental.IncrementalTaskInputs.isIncremental()",
+            "acceptation": "Removed IncrementalTaskInputs with 8.0",
+            "changes": [
+                "Method has been removed"
+            ]
+        },
+        {
+            "type": "org.gradle.api.tasks.incremental.IncrementalTaskInputs",
+            "member": "Method org.gradle.api.tasks.incremental.IncrementalTaskInputs.outOfDate(org.gradle.api.Action)",
+            "acceptation": "Removed IncrementalTaskInputs with 8.0",
+            "changes": [
+                "Method has been removed"
+            ]
+        },
+        {
+            "type": "org.gradle.api.tasks.incremental.IncrementalTaskInputs",
+            "member": "Method org.gradle.api.tasks.incremental.IncrementalTaskInputs.removed(org.gradle.api.Action)",
+            "acceptation": "Removed IncrementalTaskInputs with 8.0",
+            "changes": [
+                "Method has been removed"
+            ]
+        },
+        {
+            "type": "org.gradle.api.tasks.javadoc.Groovydoc",
+            "member": "Method org.gradle.api.tasks.javadoc.Groovydoc.isIncludePrivate()",
+            "acceptation": "Deprecated method removed in Gradle 8.0",
+            "changes": [
+                "Method has been removed"
+            ]
+        },
+        {
+            "type": "org.gradle.api.tasks.javadoc.Groovydoc",
+            "member": "Method org.gradle.api.tasks.javadoc.Groovydoc.setIncludePrivate(boolean)",
+            "acceptation": "Deprecated method removed in Gradle 8.0",
+            "changes": [
+                "Method has been removed"
+            ]
+        },
+        {
+            "type": "org.gradle.api.tasks.testing.AbstractTestTask",
+            "member": "Method org.gradle.api.tasks.testing.AbstractTestTask.getBinResultsDir()",
+            "acceptation": "Deprecated method removed",
+            "changes": [
+                "Method has been removed"
+            ]
+        },
+        {
+            "type": "org.gradle.api.tasks.testing.AbstractTestTask",
+            "member": "Method org.gradle.api.tasks.testing.AbstractTestTask.setBinResultsDir(java.io.File)",
+            "acceptation": "Deprecated method removed",
+            "changes": [
+                "Method has been removed"
+            ]
+        },
+        {
+            "type": "org.gradle.api.tasks.testing.TestReport",
+            "member": "Method org.gradle.api.tasks.testing.TestReport.getDestinationDir()",
+            "acceptation": "Removing deprecated method in Gradle 8.0",
+            "changes": [
+                "Method has been removed"
+            ]
+        },
+        {
+            "type": "org.gradle.api.tasks.testing.TestReport",
+            "member": "Method org.gradle.api.tasks.testing.TestReport.getTestResultDirs()",
+            "acceptation": "Removing deprecated method in Gradle 8.0",
+            "changes": [
+                "Method has been removed"
+            ]
+        },
+        {
+            "type": "org.gradle.api.tasks.testing.TestReport",
+            "member": "Method org.gradle.api.tasks.testing.TestReport.reportOn(java.lang.Object[])",
+            "acceptation": "Removing deprecated method in Gradle 8.0",
+            "changes": [
+                "Method has been removed"
+            ]
+        },
+        {
+            "type": "org.gradle.api.tasks.testing.TestReport",
+            "member": "Method org.gradle.api.tasks.testing.TestReport.setDestinationDir(java.io.File)",
+            "acceptation": "Removing deprecated method in Gradle 8.0",
+            "changes": [
+                "Method has been removed"
+            ]
+        },
+        {
+            "type": "org.gradle.api.tasks.testing.TestReport",
+            "member": "Method org.gradle.api.tasks.testing.TestReport.setTestResultDirs(java.lang.Iterable)",
+            "acceptation": "Removing deprecated method in Gradle 8.0",
+            "changes": [
+                "Method has been removed"
+            ]
+        },
+        {
             "type": "org.gradle.kotlin.dsl.ClientModuleScope",
             "member": "Class org.gradle.kotlin.dsl.ClientModuleScope",
             "acceptation": "Removed for Gradle 8.0",
@@ -26,520 +529,6 @@
             ]
         },
         {
-=======
->>>>>>> 0c4854ee
-            "type": "org.gradle.api.AntBuilder",
-            "member": "Class org.gradle.api.AntBuilder",
-            "acceptation": "org.gradle.api.AntBuilder now extends groovy.ant.AntBuilder",
-            "changes": [
-                "Abstract method has been added in implemented interface"
-            ]
-        },
-        {
-            "type": "org.gradle.api.AntBuilder",
-            "member": "Superclass [removed]",
-            "acceptation": "org.gradle.api.AntBuilder now extends groovy.ant.AntBuilder",
-            "changes": [
-                "Superclass has been removed"
-            ]
-        },
-        {
-            "type": "org.gradle.api.artifacts.ArtifactIdentifier",
-            "member": "Method org.gradle.api.artifacts.ArtifactIdentifier.getClassifier()",
-            "acceptation": "Method always could return null",
-            "changes": [
-                "From non-null returning to null returning breaking change"
-            ]
-        },
-        {
-            "type": "org.gradle.api.artifacts.ArtifactIdentifier",
-            "member": "Method org.gradle.api.artifacts.ArtifactIdentifier.getExtension()",
-            "acceptation": "Method always could return null",
-            "changes": [
-                "From non-null returning to null returning breaking change"
-            ]
-        },
-        {
-            "type": "org.gradle.api.artifacts.DependencyArtifact",
-            "member": "Method org.gradle.api.artifacts.DependencyArtifact.getClassifier()",
-            "acceptation": "Method always could return null",
-            "changes": [
-                "From non-null returning to null returning breaking change"
-            ]
-        },
-        {
-            "type": "org.gradle.api.artifacts.DependencyArtifact",
-            "member": "Method org.gradle.api.artifacts.DependencyArtifact.getExtension()",
-            "acceptation": "Method always could return null",
-            "changes": [
-                "From non-null returning to null returning breaking change"
-            ]
-        },
-        {
-            "type": "org.gradle.api.artifacts.DependencyArtifact",
-            "member": "Method org.gradle.api.artifacts.DependencyArtifact.getUrl()",
-            "acceptation": "Method always could return null",
-            "changes": [
-                "From non-null returning to null returning breaking change"
-            ]
-        },
-        {
-            "type": "org.gradle.api.artifacts.ResolvedArtifact",
-            "member": "Method org.gradle.api.artifacts.ResolvedArtifact.getExtension()",
-            "acceptation": "Method always could return null",
-            "changes": [
-                "From non-null returning to null returning breaking change"
-            ]
-        },
-        {
-            "type": "org.gradle.api.artifacts.VersionCatalog",
-            "member": "Method org.gradle.api.artifacts.VersionCatalog.findDependency(java.lang.String)",
-            "acceptation": "Removing deprecated method in Gradle 8.0",
-            "changes": [
-                "Method has been removed"
-            ]
-        },
-        {
-            "type": "org.gradle.api.artifacts.VersionCatalog",
-            "member": "Method org.gradle.api.artifacts.VersionCatalog.getDependencyAliases()",
-            "acceptation": "Removing deprecated method in Gradle 8.0",
-            "changes": [
-                "Method has been removed"
-            ]
-        },
-        {
-            "type": "org.gradle.api.artifacts.dsl.DependencyHandler",
-            "member": "Method org.gradle.api.artifacts.dsl.DependencyHandler.registerTransform(org.gradle.api.Action)",
-            "acceptation": "Legacy ArtifactTransform API has been removed",
-            "changes": [
-                "Method has been removed"
-            ]
-        },
-        {
-            "type": "org.gradle.api.artifacts.transform.ArtifactTransform",
-            "member": "Class org.gradle.api.artifacts.transform.ArtifactTransform",
-            "acceptation": "Legacy ArtifactTransform API has been removed",
-            "changes": [
-                "Class has been removed"
-            ]
-        },
-        {
-            "type": "org.gradle.api.artifacts.transform.ArtifactTransform",
-            "member": "Constructor org.gradle.api.artifacts.transform.ArtifactTransform()",
-            "acceptation": "Legacy ArtifactTransform API has been removed",
-            "changes": [
-                "Constructor has been removed"
-            ]
-        },
-        {
-            "type": "org.gradle.api.artifacts.transform.ArtifactTransform",
-            "member": "Method org.gradle.api.artifacts.transform.ArtifactTransform.getOutputDirectory()",
-            "acceptation": "Legacy ArtifactTransform API has been removed",
-            "changes": [
-                "Method has been removed"
-            ]
-        },
-        {
-            "type": "org.gradle.api.artifacts.transform.ArtifactTransform",
-            "member": "Method org.gradle.api.artifacts.transform.ArtifactTransform.setOutputDirectory(java.io.File)",
-            "acceptation": "Legacy ArtifactTransform API has been removed",
-            "changes": [
-                "Method has been removed"
-            ]
-        },
-        {
-            "type": "org.gradle.api.artifacts.transform.ArtifactTransform",
-            "member": "Method org.gradle.api.artifacts.transform.ArtifactTransform.transform(java.io.File)",
-            "acceptation": "Legacy ArtifactTransform API has been removed",
-            "changes": [
-                "Method has been removed"
-            ]
-        },
-        {
-            "type": "org.gradle.api.artifacts.transform.ArtifactTransformException",
-            "member": "Class org.gradle.api.artifacts.transform.ArtifactTransformException",
-            "acceptation": "Legacy ArtifactTransform API has been removed",
-            "changes": [
-                "Class has been removed"
-            ]
-        },
-        {
-            "type": "org.gradle.api.artifacts.transform.ArtifactTransformException",
-            "member": "Constructor org.gradle.api.artifacts.transform.ArtifactTransformException(java.io.File,org.gradle.api.attributes.AttributeContainer,java.lang.Class,java.lang.Throwable)",
-            "acceptation": "Legacy ArtifactTransform API has been removed",
-            "changes": [
-                "Constructor has been removed"
-            ]
-        },
-        {
-            "type": "org.gradle.api.artifacts.transform.ArtifactTransformException",
-            "member": "Constructor org.gradle.api.artifacts.transform.ArtifactTransformException(java.io.File,org.gradle.api.attributes.AttributeContainer,java.lang.Throwable)",
-            "acceptation": "Legacy ArtifactTransform API has been removed",
-            "changes": [
-                "Constructor has been removed"
-            ]
-        },
-        {
-            "type": "org.gradle.api.artifacts.transform.ArtifactTransformException",
-            "member": "Constructor org.gradle.api.artifacts.transform.ArtifactTransformException(org.gradle.api.artifacts.component.ComponentArtifactIdentifier,org.gradle.api.attributes.AttributeContainer,java.lang.Throwable)",
-            "acceptation": "Legacy ArtifactTransform API has been removed",
-            "changes": [
-                "Constructor has been removed"
-            ]
-        },
-        {
-            "type": "org.gradle.api.artifacts.transform.VariantTransform",
-            "member": "Class org.gradle.api.artifacts.transform.VariantTransform",
-            "acceptation": "Legacy ArtifactTransform API has been removed",
-            "changes": [
-                "Class has been removed"
-            ]
-        },
-        {
-            "type": "org.gradle.api.artifacts.transform.VariantTransform",
-            "member": "Method org.gradle.api.artifacts.transform.VariantTransform.artifactTransform(java.lang.Class)",
-            "acceptation": "Legacy ArtifactTransform API has been removed",
-            "changes": [
-                "Method has been removed"
-            ]
-        },
-        {
-            "type": "org.gradle.api.artifacts.transform.VariantTransform",
-            "member": "Method org.gradle.api.artifacts.transform.VariantTransform.artifactTransform(java.lang.Class,org.gradle.api.Action)",
-            "acceptation": "Legacy ArtifactTransform API has been removed",
-            "changes": [
-                "Method has been removed"
-            ]
-        },
-        {
-            "type": "org.gradle.api.artifacts.transform.VariantTransform",
-            "member": "Method org.gradle.api.artifacts.transform.VariantTransform.getFrom()",
-            "acceptation": "Legacy ArtifactTransform API has been removed",
-            "changes": [
-                "Method has been removed"
-            ]
-        },
-        {
-            "type": "org.gradle.api.artifacts.transform.VariantTransform",
-            "member": "Method org.gradle.api.artifacts.transform.VariantTransform.getTo()",
-            "acceptation": "Legacy ArtifactTransform API has been removed",
-            "changes": [
-                "Method has been removed"
-            ]
-        },
-        {
-            "type": "org.gradle.api.file.SourceDirectorySet",
-            "member": "Method org.gradle.api.file.SourceDirectorySet.getOutputDir()",
-            "acceptation": "Deprecated method removed",
-            "changes": [
-                "Method has been removed"
-            ]
-        },
-        {
-            "type": "org.gradle.api.file.SourceDirectorySet",
-            "member": "Method org.gradle.api.file.SourceDirectorySet.setOutputDir(java.io.File)",
-            "acceptation": "Deprecated method removed",
-            "changes": [
-                "Method has been removed"
-            ]
-        },
-        {
-            "type": "org.gradle.api.file.SourceDirectorySet",
-            "member": "Method org.gradle.api.file.SourceDirectorySet.setOutputDir(org.gradle.api.provider.Provider)",
-            "acceptation": "Deprecated method removed",
-            "changes": [
-                "Method has been removed"
-            ]
-        },
-        {
-            "type": "org.gradle.api.initialization.dsl.VersionCatalogBuilder",
-            "member": "Method org.gradle.api.initialization.dsl.VersionCatalogBuilder.alias(java.lang.String)",
-            "acceptation": "Removing deprecated method in Gradle 8.0",
-            "changes": [
-                "Method has been removed"
-            ]
-        },
-        {
-            "type": "org.gradle.api.plugins.JavaApplication",
-            "member": "Method org.gradle.api.plugins.JavaApplication.getMainClassName()",
-            "acceptation": "Removing deprecated method in Gradle 8.0",
-            "changes": [
-                "Method has been removed"
-            ]
-        },
-        {
-            "type": "org.gradle.api.plugins.JavaApplication",
-            "member": "Method org.gradle.api.plugins.JavaApplication.setMainClassName(java.lang.String)",
-            "acceptation": "Removing deprecated method in Gradle 8.0",
-            "changes": [
-                "Method has been removed"
-            ]
-        },
-        {
-            "type": "org.gradle.api.plugins.antlr.AntlrSourceVirtualDirectory",
-            "member": "Class org.gradle.api.plugins.antlr.AntlrSourceVirtualDirectory",
-            "acceptation": "Removed deprecated class in Gradle 8.0",
-            "changes": [
-                "Class has been removed"
-            ]
-        },
-        {
-            "type": "org.gradle.api.plugins.antlr.AntlrSourceVirtualDirectory",
-            "member": "Field NAME",
-            "acceptation": "Removed deprecated field in Gradle 8.0",
-            "changes": [
-                "Field has been removed"
-            ]
-        },
-        {
-            "type": "org.gradle.api.plugins.antlr.AntlrSourceVirtualDirectory",
-            "member": "Method org.gradle.api.plugins.antlr.AntlrSourceVirtualDirectory.antlr(groovy.lang.Closure)",
-            "acceptation": "Removed deprecated method in Gradle 8.0",
-            "changes": [
-                "Method has been removed"
-            ]
-        },
-        {
-            "type": "org.gradle.api.plugins.antlr.AntlrSourceVirtualDirectory",
-            "member": "Method org.gradle.api.plugins.antlr.AntlrSourceVirtualDirectory.antlr(org.gradle.api.Action)",
-            "acceptation": "Removed deprecated method in Gradle 8.0",
-            "changes": [
-                "Method has been removed"
-            ]
-        },
-        {
-            "type": "org.gradle.api.plugins.antlr.AntlrSourceVirtualDirectory",
-            "member": "Method org.gradle.api.plugins.antlr.AntlrSourceVirtualDirectory.getAntlr()",
-            "acceptation": "Removed deprecated method in Gradle 8.0",
-            "changes": [
-                "Method has been removed"
-            ]
-        },
-        {
-            "type": "org.gradle.api.reporting.ConfigurableReport",
-            "member": "Method org.gradle.api.reporting.ConfigurableReport.setDestination(org.gradle.api.provider.Provider)",
-            "acceptation": "Deprecated method removed",
-            "changes": [
-                "Method has been removed"
-            ]
-        },
-        {
-            "type": "org.gradle.api.reporting.ConfigurableReport",
-            "member": "Method org.gradle.api.reporting.ConfigurableReport.setEnabled(org.gradle.api.provider.Provider)",
-            "acceptation": "Deprecated method removed",
-            "changes": [
-                "Method has been removed"
-            ]
-        },
-        {
-            "type": "org.gradle.api.reporting.Report",
-            "member": "Method org.gradle.api.reporting.Report.getDestination()",
-            "acceptation": "Deprecated method removed",
-            "changes": [
-                "Method has been removed"
-            ]
-        },
-        {
-            "type": "org.gradle.api.reporting.Report",
-            "member": "Method org.gradle.api.reporting.Report.isEnabled()",
-            "acceptation": "Deprecated method removed",
-            "changes": [
-                "Method has been removed"
-            ]
-        },
-        {
-            "type": "org.gradle.api.reporting.Report",
-            "member": "Method org.gradle.api.reporting.Report.setEnabled(boolean)",
-            "acceptation": "Deprecated method removed",
-            "changes": [
-                "Method has been removed"
-            ]
-        },
-        {
-            "type": "org.gradle.api.tasks.AbstractExecTask",
-            "member": "Method org.gradle.api.tasks.AbstractExecTask.getExecResult()",
-            "acceptation": "Removed for Gradle 8.0",
-            "changes": [
-                "Method has been removed"
-            ]
-        },
-        {
-            "type": "org.gradle.api.tasks.JavaExec",
-            "member": "Method org.gradle.api.tasks.JavaExec.setMain(java.lang.String)",
-            "acceptation": "Removed for Gradle 8.0",
-            "changes": [
-                "Method has been removed"
-            ]
-        },
-        {
-            "type": "org.gradle.api.tasks.Upload",
-            "member": "Class org.gradle.api.tasks.Upload",
-            "acceptation": "Class was previously deprecated and is being removed in Gradle 8.0",
-            "changes": [
-                "Class is now abstract"
-            ]
-        },
-        {
-            "type": "org.gradle.api.tasks.Upload",
-            "member": "Method org.gradle.api.tasks.Upload.getConfiguration()",
-            "acceptation": "Class to be removed, functionality deleted",
-            "changes": [
-                "From non-null returning to null returning breaking change"
-            ]
-        },
-        {
-            "type": "org.gradle.api.tasks.Upload",
-            "member": "Method org.gradle.api.tasks.Upload.getDescriptorDestination()",
-            "acceptation": "Class to be removed, functionality deleted",
-            "changes": [
-                "From non-null returning to null returning breaking change"
-            ]
-        },
-        {
-            "type": "org.gradle.api.tasks.Upload",
-            "member": "Method org.gradle.api.tasks.Upload.getPublicationServices()",
-            "acceptation": "Class to be removed, functionality deleted",
-            "changes": [
-                "Method has been removed"
-            ]
-        },
-        {
-            "type": "org.gradle.api.tasks.Upload",
-            "member": "Method org.gradle.api.tasks.Upload.getRepositories()",
-            "acceptation": "Class to be removed, functionality deleted",
-            "changes": [
-                "From non-null returning to null returning breaking change"
-            ]
-        },
-        {
-            "type": "org.gradle.api.tasks.Upload",
-            "member": "Method org.gradle.api.tasks.Upload.repositories(groovy.lang.Closure)",
-            "acceptation": "Class to be removed, functionality deleted",
-            "changes": [
-                "From non-null returning to null returning breaking change"
-            ]
-        },
-        {
-            "type": "org.gradle.api.tasks.Upload",
-            "member": "Method org.gradle.api.tasks.Upload.repositories(org.gradle.api.Action)",
-            "acceptation": "Class to be removed, functionality deleted",
-            "changes": [
-                "From non-null returning to null returning breaking change"
-            ]
-        },
-        {
-            "type": "org.gradle.api.tasks.diagnostics.DependencyInsightReportTask",
-            "member": "Method org.gradle.api.tasks.diagnostics.DependencyInsightReportTask.setLegacyShowSinglePathToDependency(boolean)",
-            "acceptation": "Deprecated method removed in Gradle 8.0",
-            "changes": [
-                "Method has been removed"
-            ]
-        },
-        {
-            "type": "org.gradle.api.tasks.incremental.IncrementalTaskInputs",
-            "member": "Class org.gradle.api.tasks.incremental.IncrementalTaskInputs",
-            "acceptation": "Removed with 8.0",
-            "changes": [
-                "Class has been removed"
-            ]
-        },
-        {
-            "type": "org.gradle.api.tasks.incremental.IncrementalTaskInputs",
-            "member": "Method org.gradle.api.tasks.incremental.IncrementalTaskInputs.isIncremental()",
-            "acceptation": "Removed IncrementalTaskInputs with 8.0",
-            "changes": [
-                "Method has been removed"
-            ]
-        },
-        {
-            "type": "org.gradle.api.tasks.incremental.IncrementalTaskInputs",
-            "member": "Method org.gradle.api.tasks.incremental.IncrementalTaskInputs.outOfDate(org.gradle.api.Action)",
-            "acceptation": "Removed IncrementalTaskInputs with 8.0",
-            "changes": [
-                "Method has been removed"
-            ]
-        },
-        {
-            "type": "org.gradle.api.tasks.incremental.IncrementalTaskInputs",
-            "member": "Method org.gradle.api.tasks.incremental.IncrementalTaskInputs.removed(org.gradle.api.Action)",
-            "acceptation": "Removed IncrementalTaskInputs with 8.0",
-            "changes": [
-                "Method has been removed"
-            ]
-        },
-        {
-            "type": "org.gradle.api.tasks.javadoc.Groovydoc",
-            "member": "Method org.gradle.api.tasks.javadoc.Groovydoc.isIncludePrivate()",
-            "acceptation": "Deprecated method removed in Gradle 8.0",
-            "changes": [
-                "Method has been removed"
-            ]
-        },
-        {
-            "type": "org.gradle.api.tasks.javadoc.Groovydoc",
-            "member": "Method org.gradle.api.tasks.javadoc.Groovydoc.setIncludePrivate(boolean)",
-            "acceptation": "Deprecated method removed in Gradle 8.0",
-            "changes": [
-                "Method has been removed"
-            ]
-        },
-        {
-            "type": "org.gradle.api.tasks.testing.AbstractTestTask",
-            "member": "Method org.gradle.api.tasks.testing.AbstractTestTask.getBinResultsDir()",
-            "acceptation": "Deprecated method removed",
-            "changes": [
-                "Method has been removed"
-            ]
-        },
-        {
-            "type": "org.gradle.api.tasks.testing.AbstractTestTask",
-            "member": "Method org.gradle.api.tasks.testing.AbstractTestTask.setBinResultsDir(java.io.File)",
-            "acceptation": "Deprecated method removed",
-            "changes": [
-                "Method has been removed"
-            ]
-        },
-        {
-            "type": "org.gradle.api.tasks.testing.TestReport",
-            "member": "Method org.gradle.api.tasks.testing.TestReport.getDestinationDir()",
-            "acceptation": "Removing deprecated method in Gradle 8.0",
-            "changes": [
-                "Method has been removed"
-            ]
-        },
-        {
-            "type": "org.gradle.api.tasks.testing.TestReport",
-            "member": "Method org.gradle.api.tasks.testing.TestReport.getTestResultDirs()",
-            "acceptation": "Removing deprecated method in Gradle 8.0",
-            "changes": [
-                "Method has been removed"
-            ]
-        },
-        {
-            "type": "org.gradle.api.tasks.testing.TestReport",
-            "member": "Method org.gradle.api.tasks.testing.TestReport.reportOn(java.lang.Object[])",
-            "acceptation": "Removing deprecated method in Gradle 8.0",
-            "changes": [
-                "Method has been removed"
-            ]
-        },
-        {
-            "type": "org.gradle.api.tasks.testing.TestReport",
-            "member": "Method org.gradle.api.tasks.testing.TestReport.setDestinationDir(java.io.File)",
-            "acceptation": "Removing deprecated method in Gradle 8.0",
-            "changes": [
-                "Method has been removed"
-            ]
-        },
-        {
-            "type": "org.gradle.api.tasks.testing.TestReport",
-            "member": "Method org.gradle.api.tasks.testing.TestReport.setTestResultDirs(java.lang.Iterable)",
-            "acceptation": "Removing deprecated method in Gradle 8.0",
-            "changes": [
-                "Method has been removed"
-            ]
-        },
-        {
             "type": "org.gradle.kotlin.dsl.ConfigurationDeprecatedExtensionsKt",
             "member": "Method org.gradle.kotlin.dsl.ConfigurationDeprecatedExtensionsKt.getUploadTaskName$annotations(org.gradle.api.NamedDomainObjectProvider)",
             "acceptation": "Class to be removed, functionality deleted",
